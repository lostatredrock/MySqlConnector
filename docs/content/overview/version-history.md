--- conflicted
+++ resolved
@@ -1,5 +1,5 @@
 ---
-lastmod: 2021-10-16
+lastmod: 2021-10-20
 date: 2017-03-27
 menu:
   main:
@@ -10,7 +10,6 @@
 
 # Version History
 
-<<<<<<< HEAD
 ### 2.0.0 Beta 5
 
 * Update version to 2.0 due to scope of changes in the 1.4.0 beta releases.
@@ -25,9 +24,7 @@
   * If the server has closed the pooled connection, `MySqlConnection.Open` will succeed, but the first operation on that connection will fail. Command execution should be wrapped in a try/catch/retry loop to handle this scenario.
 * Add more values to `MySqlErrorCode`: [#1048](https://github.com/mysql-net/MySqlConnector/issues/1048).
 * Fix bug executing stored procedures with backticks in their names: [#1029](https://github.com/mysql-net/MySqlConnector/issues/1029).
-* Remove inner exception for `UnableToConnectToHost` exception: [#1035](https://github.com/mysql-net/MySqlConnector/issues/1035).
 * Fix rare `ObjectDisposedException` that could be thrown when a connection timeout occurred.
-* Reword "recovering leaked sessions" log message.
 
 ### 1.4.0 Beta 3
 
@@ -46,7 +43,6 @@
 * Support .NET 6.0 Preview 7
   * **Breaking** Update the `MySqlBatch` (experimental API) to match the latest .NET 6.0 API changes.
 * Throw an informative exception if `DELIMITER` is used in a SQL statement: [#1010](https://github.com/mysql-net/MySqlConnector/issues/1010).
-* Fix bug that failed to deserialize a binary row (from a prepared statement) correctly: [#1018](https://github.com/mysql-net/MySqlConnector/issues/1018).
 
 ### 1.4.0 Beta 1
 
@@ -60,12 +56,10 @@
   * Use `ZLibStream` for compression: [#957](https://github.com/mysql-net/MySqlConnector/issues/957).
   * Use `X_OR_GREATER` preprocessor definitions: [#958](https://github.com/mysql-net/MySqlConnector/issues/958).
 
-=======
 ### 1.3.14
 
 * Fix bug that failed to deserialize a binary row (from a prepared statement) correctly: [#1018](https://github.com/mysql-net/MySqlConnector/issues/1018).
 
->>>>>>> e82f18f7
 ### 1.3.13
 
 * Remove inner exception for `UnableToConnectToHost` exception: [#1035](https://github.com/mysql-net/MySqlConnector/issues/1035).
