--- conflicted
+++ resolved
@@ -881,29 +881,10 @@
 		}
 		catch (Exception ex)
 		{
-<<<<<<< HEAD
 			SetFailed(ex);
-			if (ex is MySqlException msex && msex.ErrorCode == MySqlErrorCode.CommandTimeoutExpired)
+			if (ex is MySqlException { ErrorCode: MySqlErrorCode.CommandTimeoutExpired })
 				HandleTimeout();
 			throw;
-=======
-			ArraySegment<byte> bytes;
-			try
-			{
-				bytes = await task.ConfigureAwait(false);
-			}
-			catch (Exception ex)
-			{
-				SetFailed(ex);
-				if (ex is MySqlException { ErrorCode: MySqlErrorCode.CommandTimeoutExpired })
-					HandleTimeout();
-				throw;
-			}
-			var payload = new PayloadData(bytes);
-			if (payload.HeaderByte == ErrorPayload.Signature)
-				throw CreateExceptionForErrorPayload(payload.Span);
-			return payload;
->>>>>>> 813e309a
 		}
 		var payload = new PayloadData(bytes);
 		if (payload.HeaderByte == ErrorPayload.Signature)
@@ -1027,103 +1008,19 @@
 									tcpClient.Client.ReceiveTimeout = originalReceiveTimeout;
 								}
 							}
-<<<<<<< HEAD
-=======
-							catch (ObjectDisposedException) when (cancellationToken.IsCancellationRequested)
-							{
-								SafeDispose(ref tcpClient);
-								Log.Info("Session{0} connect timeout expired connecting to IpAddress {1} for HostName '{2}'", m_logArguments[0], ipAddress, hostName);
-								throw new MySqlException(MySqlErrorCode.UnableToConnectToHost, "Connect Timeout expired.");
-							}
 						}
-					}
-					catch (SocketException)
-					{
-						SafeDispose(ref tcpClient);
-						continue;
-					}
-
-					if (!tcpClient.Connected && cancellationToken.IsCancellationRequested)
-					{
-						SafeDispose(ref tcpClient);
-						Log.Info("Session{0} connect timeout expired connecting to IpAddress {1} for HostName '{2}'", m_logArguments[0], ipAddress, hostName);
-						throw new MySqlException(MySqlErrorCode.UnableToConnectToHost, "Connect Timeout expired.");
-					}
-
-					HostName = hostName;
-					m_tcpClient = tcpClient;
-					m_socket = m_tcpClient.Client;
-					m_socket.NoDelay = true;
-					m_stream = m_tcpClient.GetStream();
-					m_socket.SetKeepAlive(cs.Keepalive);
-					lock (m_lock)
-						m_state = State.Connected;
-					Log.Debug("Session{0} connected to IpAddress {1} for HostName '{2}' with local Port {3}", m_logArguments[0], ipAddress, hostName, (m_socket.LocalEndPoint as IPEndPoint)?.Port);
-					return true;
-				}
-			}
-			return false;
-		}
-
-		private async Task<bool> OpenUnixSocketAsync(ConnectionSettings cs, IOBehavior ioBehavior, CancellationToken cancellationToken)
-		{
-			m_logArguments[1] = cs.UnixSocket;
-			Log.Info("Session{0} connecting to UNIX Socket '{1}'", m_logArguments);
-			var socket = new Socket(AddressFamily.Unix, SocketType.Stream, ProtocolType.IP);
-			var unixEp = new UnixEndPoint(cs.UnixSocket!);
-			try
-			{
-				using (cancellationToken.Register(() => socket.Dispose()))
-				{
-					try
-					{
-						if (ioBehavior == IOBehavior.Asynchronous)
-						{
-#if NETSTANDARD1_3
-							await socket.ConnectAsync(unixEp).ConfigureAwait(false);
-#else
-							await Task.Factory.FromAsync(socket.BeginConnect, socket.EndConnect, unixEp, null).ConfigureAwait(false);
-#endif
->>>>>>> 813e309a
-						}
-						catch (ObjectDisposedException ex) when (cancellationToken.IsCancellationRequested)
+						catch (ObjectDisposedException) when (cancellationToken.IsCancellationRequested)
 						{
 							SafeDispose(ref tcpClient);
 							Log.Info("Session{0} connect timeout expired connecting to IpAddress {1} for HostName '{2}'", m_logArguments[0], ipAddress, hostName);
-							throw new MySqlException(MySqlErrorCode.UnableToConnectToHost, "Connect Timeout expired.", ex);
+							throw new MySqlException(MySqlErrorCode.UnableToConnectToHost, "Connect Timeout expired.");
 						}
 					}
-<<<<<<< HEAD
-=======
-					catch (ObjectDisposedException) when (cancellationToken.IsCancellationRequested)
-					{
-						Log.Info("Session{0} connect timeout expired connecting to UNIX Socket '{1}'", m_logArguments);
-						throw new MySqlException(MySqlErrorCode.UnableToConnectToHost, "Connect Timeout expired.");
-					}
->>>>>>> 813e309a
 				}
 				catch (SocketException)
 				{
-<<<<<<< HEAD
 					SafeDispose(ref tcpClient);
 					continue;
-=======
-					try
-					{
-#if !NET45
-						if (ioBehavior == IOBehavior.Asynchronous)
-							await namedPipeStream.ConnectAsync(timeout, cancellationToken).ConfigureAwait(false);
-						else
-#endif
-							namedPipeStream.Connect(timeout);
-					}
-					catch (Exception ex) when ((ex is ObjectDisposedException && cancellationToken.IsCancellationRequested) || ex is TimeoutException)
-					{
-						m_logArguments[1] = cs.PipeName;
-						Log.Info("Session{0} connect timeout expired connecting to named pipe '{1}'", m_logArguments);
-						throw new MySqlException(MySqlErrorCode.UnableToConnectToHost, "Connect Timeout expired.");
-					}
->>>>>>> 813e309a
 				}
 
 				if (!tcpClient.Connected && cancellationToken.IsCancellationRequested)
@@ -1169,10 +1066,10 @@
 						socket.Connect(unixEp);
 					}
 				}
-				catch (ObjectDisposedException ex) when (cancellationToken.IsCancellationRequested)
+				catch (ObjectDisposedException) when (cancellationToken.IsCancellationRequested)
 				{
 					Log.Info("Session{0} connect timeout expired connecting to UNIX Socket '{1}'", m_logArguments);
-					throw new MySqlException(MySqlErrorCode.UnableToConnectToHost, "Connect Timeout expired.", ex);
+					throw new MySqlException(MySqlErrorCode.UnableToConnectToHost, "Connect Timeout expired.");
 				}
 			}
 		}
@@ -1223,7 +1120,7 @@
 				{
 					m_logArguments[1] = cs.PipeName;
 					Log.Info("Session{0} connect timeout expired connecting to named pipe '{1}'", m_logArguments);
-					throw new MySqlException(MySqlErrorCode.UnableToConnectToHost, "Connect Timeout expired.", ex);
+					throw new MySqlException(MySqlErrorCode.UnableToConnectToHost, "Connect Timeout expired.");
 				}
 			}
 		}
@@ -1283,25 +1180,9 @@
 			}
 			catch (CryptographicException ex)
 			{
-<<<<<<< HEAD
 				m_logArguments[1] = cs.CertificateStoreLocation;
 				Log.Error(ex, "Session{0} couldn't load certificate from CertificateStoreLocation={1}", m_logArguments);
 				throw new MySqlException("Certificate couldn't be loaded from the CertificateStoreLocation", ex);
-=======
-				Log.Error(ex, "Session{0} couldn't initialize TLS connection", m_logArguments);
-				sslStream.Dispose();
-				ShutdownSocket();
-				HostName = "";
-				lock (m_lock)
-					m_state = State.Failed;
-				if (ex is AuthenticationException)
-					throw new MySqlException(MySqlErrorCode.UnableToConnectToHost, "SSL Authentication Error", ex);
-				if (ex is IOException && clientCertificates is not null)
-					throw new MySqlException(MySqlErrorCode.UnableToConnectToHost, "MySQL Server rejected client certificate", ex);
-				if (ex is Win32Exception { NativeErrorCode: -2146893007 }) // SEC_E_ALGORITHM_MISMATCH (0x80090331)
-					throw new MySqlException(MySqlErrorCode.UnableToConnectToHost, "The server doesn't support the client's specified TLS versions.", ex);
-				throw;
->>>>>>> 813e309a
 			}
 		}
 
@@ -1501,7 +1382,7 @@
 				throw new MySqlException(MySqlErrorCode.UnableToConnectToHost, "SSL Authentication Error", ex);
 			if (ex is IOException && clientCertificates is not null)
 				throw new MySqlException(MySqlErrorCode.UnableToConnectToHost, "MySQL Server rejected client certificate", ex);
-			if (ex is Win32Exception win32 && win32.NativeErrorCode == -2146893007) // SEC_E_ALGORITHM_MISMATCH (0x80090331)
+			if (ex is Win32Exception { NativeErrorCode: -2146893007 }) // SEC_E_ALGORITHM_MISMATCH (0x80090331)
 				throw new MySqlException(MySqlErrorCode.UnableToConnectToHost, "The server doesn't support the client's specified TLS versions.", ex);
 			throw;
 		}
