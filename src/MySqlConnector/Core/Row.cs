--- conflicted
+++ resolved
@@ -170,22 +170,17 @@
 		if (value is string stringValue && Guid.TryParse(stringValue, out guid))
 			return guid;
 
-		if (value is byte[] bytes && bytes.Length == 16)
+		if (value is byte[] { Length: 16 } bytes)
 			return CreateGuidFromBytes(Connection.GuidFormat, bytes);
 
 		throw new InvalidCastException("The value could not be converted to a GUID: {0}".FormatInvariant(value));
 	}
 
-<<<<<<< HEAD
 	public short GetInt16(int ordinal)
 	{
 		var value = GetValue(ordinal);
 		if (value is short)
 			return (short) value;
-=======
-			if (value is byte[] { Length: 16 } bytes)
-				return CreateGuidFromBytes(Connection.GuidFormat, bytes);
->>>>>>> 813e309a
 
 		if (value is sbyte)
 			return (sbyte) value;
@@ -410,20 +405,8 @@
 		if (value is float floatValue)
 			return floatValue;
 
-<<<<<<< HEAD
 		if (value is decimal decimalValue)
 			return (double) decimalValue;
-=======
-			// Loss of precision is expected, significant loss of information is not.
-			// Use explicit range checks to guard against that.
-			return value switch
-			{
-				double doubleValue => (doubleValue is >= float.MinValue and <= float.MaxValue ? (float) doubleValue : throw new InvalidCastException("The value cannot be safely cast to Single.")),
-				decimal decimalValue => (float) decimalValue,
-				_ => (float) value
-			};
-		}
->>>>>>> 813e309a
 
 		return (double) value;
 	}
@@ -438,7 +421,7 @@
 		// Use explicit range checks to guard against that.
 		return value switch
 		{
-			double doubleValue => (doubleValue >= float.MinValue && doubleValue <= float.MaxValue ? (float) doubleValue : throw new InvalidCastException("The value cannot be safely cast to Single.")),
+			double doubleValue => (doubleValue is >= float.MinValue and <= float.MaxValue ? (float) doubleValue : throw new InvalidCastException("The value cannot be safely cast to Single.")),
 			decimal decimalValue => (float) decimalValue,
 			_ => (float) value
 		};
